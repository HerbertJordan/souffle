/*
 * Souffle - A Datalog Compiler
 * Copyright (c) 2015, Oracle and/or its affiliates. All rights reserved
 * Licensed under the Universal Permissive License v 1.0 as shown at:
 * - https://opensource.org/licenses/UPL
 * - <souffle root>/licenses/SOUFFLE-UPL.txt
 */

/************************************************************************
 *
 * @file CompiledSouffle.h
 *
 * Main include file for generated C++ classes of Souffle
 *
 ***********************************************************************/

#pragma once

#include "RamTypes.h"
#include "SymbolTable.h"

#include <initializer_list>
#include <iostream>
#include <map>
#include <string>
#include <utility>
#include <vector>

#include <cassert>

namespace souffle {

class tuple;

/**
 * Object-oriented wrapper class for Souffle's templatized relations
 */
class Relation {
protected:
    // abstract iterator class
    class iterator_base {
    protected:
        // required for identifying type of iterator
        // (NB: LLVM has no typeinfo)
        uint32_t id;

    public:
        virtual uint32_t getId() const {
            return id;
        }
        iterator_base(uint32_t arg_id) : id(arg_id) {}
        virtual ~iterator_base() = default;
        virtual void operator++() = 0;
        virtual tuple& operator*() = 0;
        bool operator==(const iterator_base& o) const {
            return this->getId() == o.getId() && equal(o);
        }
        virtual iterator_base* clone() const = 0;

    protected:
        virtual bool equal(const iterator_base& o) const = 0;
    };

public:
    virtual ~Relation() = default;

    // wrapper class for abstract iterator
    class iterator {
    protected:
        iterator_base* iter = nullptr;

    public:
        iterator() = default;
        iterator(iterator_base* arg) : iter(arg) {}
        ~iterator() {
            delete iter;
        }
        iterator(const iterator& o) : iter(o.iter->clone()) {}
        iterator& operator=(const iterator& o) {
            delete iter;
            iter = o.iter->clone();
            return *this;
        }
        iterator& operator++() {
            ++(*iter);
            return *this;
        }
        tuple& operator*() const {
            return *(*iter);
        }
        bool operator==(const iterator& o) const {
            return (iter == o.iter) || (*iter == *o.iter);
        }
        bool operator!=(const iterator& o) const {
            return !(*this == o);
        }
    };

    // insert a new tuple into the relation
    virtual void insert(const tuple& t) = 0;

    // check whether a tuple exists in the relation
    virtual bool contains(const tuple& t) const = 0;

    // begin and end iterator
    virtual iterator begin() const = 0;
    virtual iterator end() const = 0;

    // number of tuples in relation
    virtual std::size_t size() = 0;

    // properties
    virtual bool isOutput() const = 0;
    virtual bool isInput() const = 0;
    virtual std::string getName() const = 0;
    virtual const char* getAttrType(size_t) const = 0;
    virtual const char* getAttrName(size_t) const = 0;
    virtual size_t getArity() const = 0;
    virtual SymbolTable& getSymbolTable() const = 0;
    std::string getSignature() {
        std::string signature = "<" + std::string(getAttrType(0));
        for (size_t i = 1; i < getArity(); i++) {
            signature += "," + std::string(getAttrType(i));
        }
        signature += ">";
        return signature;
    }
};

/**
 * Defines a tuple for the OO interface such that
 * relations with varying columns can be accessed.
 */
class tuple {
    const Relation& relation;
    std::vector<RamDomain> array;
    size_t pos;

public:
    tuple(const Relation* r) : relation(*r), array(r->getArity()), pos(0), data(array.data()) {}
    tuple(const tuple& t) : relation(t.relation), array(t.array), pos(t.pos), data(array.data()) {}

    /**
     * allows printing using WriteStream
     */
    const RamDomain* data = nullptr;

    /**
     * return number of elements in the tuple
     */
    size_t size() const {
        return array.size();
    }

    /**
     * direct access to tuple elements via index
     * TODO: this interface should be hidden and
     * only be used by friendly classes such as
     * iterators; users should not use this interface.
     */
    RamDomain& operator[](size_t idx) {
        return array[idx];
    }

    const RamDomain& operator[](size_t idx) const {
        return array[idx];
    }

    /**
     * reset stream pointer to first element of tuple
     */
    void rewind() {
        pos = 0;
    }

    /**
     * place a symbol into the current element of the tuple
     */
    tuple& operator<<(const std::string& str) {
        assert(pos < size() && "exceeded tuple's size");
        assert(*relation.getAttrType(pos) == 's' && "wrong element type");
        array[pos++] = relation.getSymbolTable().lookup(str);
        return *this;
    }

    /**
     * place a number into the current element of the tuple
     */
    tuple& operator<<(RamDomain number) {
        assert(pos < size() && "exceeded tuple's size");
        assert((*relation.getAttrType(pos) == 'i' || *relation.getAttrType(pos) == 'r') &&
                "wrong element type");
        array[pos++] = number;
        return *this;
    }

    /**
     * read a symbol from the tuple
     */
    tuple& operator>>(std::string& str) {
        assert(pos < size() && "exceeded tuple's size");
        assert(*relation.getAttrType(pos) == 's' && "wrong element type");
        str = relation.getSymbolTable().resolve(array[pos++]);
        return *this;
    }

    /**
     * read a number from the tuple
     */
    tuple& operator>>(RamDomain& number) {
        assert(pos < size() && "exceeded tuple's size");
        assert((*relation.getAttrType(pos) == 'i' || *relation.getAttrType(pos) == 'r') &&
                "wrong element type");
        number = array[pos++];
        return *this;
    }

    /**
     * (insert) iterator for direct access to tuple's data (experimental)
     */
    decltype(array)::iterator begin() {
        return array.begin();
    }

    /**
     * direct constructor using initialization list (experimental)
     */
    tuple(Relation* r, std::initializer_list<RamDomain> il) : relation(*r), array(il), pos(il.size()) {
        assert(il.size() == r->getArity() && "wrong tuple arity");
    }
};

/**
 * Abstract base class for generated Datalog programs
 */
class SouffleProgram {
private:
    // define a relation map for external access
    std::map<std::string, Relation*> relationMap;
    std::vector<Relation*> inputRelations;
    std::vector<Relation*> outputRelations;
    std::vector<Relation*> internalRelations;

protected:
    // add relation to relation map
    void addRelation(const std::string& name, Relation* rel, bool isInput, bool isOutput) {
        relationMap[name] = rel;
        if (isInput) {
            inputRelations.push_back(rel);
        }
        if (isOutput) {
            outputRelations.push_back(rel);
        }
        if (!isInput && !isOutput) {
            internalRelations.push_back(rel);
        }
    }

public:
    virtual ~SouffleProgram() = default;

    // execute program, without any loads or stores
<<<<<<< HEAD
    virtual void run(size_t stratumIndex = (size_t)-1) {}

    // execute program, loading inputs and storing outputs as requires
    virtual void runAll(std::string inputDirectory = ".", std::string outputDirectory = ".",
            size_t stratumIndex = (size_t)-1) = 0;
=======
    virtual void run(size_t stratumIndex = -1) {}

    // execute program, loading inputs and storing outputs as requires
    virtual void runAll(std::string inputDirectory = ".", std::string outputDirectory = ".",
            size_t stratumIndex = -1) = 0;
>>>>>>> 8a0db0f5

    // load all input relations
    virtual void loadAll(std::string inputDirectory = ".") = 0;

    // store all output relations
    virtual void printAll(std::string outputDirectory = ".") = 0;

    // dump input relations (for debug purposes)
    virtual void dumpInputs(std::ostream& out = std::cout) = 0;

    // dump output relations (for debug purposes)
    virtual void dumpOutputs(std::ostream& out = std::cout) = 0;

    // get Relation
    Relation* getRelation(const std::string& name) const {
        auto it = relationMap.find(name);
        if (it != relationMap.end()) {
            return (*it).second;
        } else {
            return nullptr;
        }
    };

    std::vector<Relation*> getOutputRelations() const {
        return outputRelations;
    }

    std::vector<Relation*> getInputRelations() const {
        return inputRelations;
    }

    std::vector<Relation*> getInternalRelations() const {
        return internalRelations;
    }

    std::vector<Relation*> getAllRelations() const {
        std::vector<Relation*> allRelations;
        allRelations.insert(allRelations.end(), inputRelations.begin(), inputRelations.end());
        allRelations.insert(allRelations.end(), internalRelations.begin(), internalRelations.end());
        allRelations.insert(allRelations.end(), outputRelations.begin(), outputRelations.end());
        return allRelations;
    }

    virtual void executeSubroutine(std::string name, const std::vector<RamDomain>& args,
            std::vector<RamDomain>& ret, std::vector<bool>& retErr) {}
    virtual const SymbolTable& getSymbolTable() const = 0;
};

/**
 * Abstract program factory class
 */
class ProgramFactory {
protected:
    // simply linked-list to store all program factories
    // Note that STL data-structures are not possible due
    // to static initialization order fiasco. The static
    // container needs to be a primitive type such as pointer
    // set to NULL.
    // link to next factory
    ProgramFactory* link = nullptr;
    // name of factory
    std::string name;

protected:
    /**
     * Constructor adds factory to static singly-linked list
     * for registration.
     */
    ProgramFactory(std::string name) : name(std::move(name)) {
        registerFactory(this);
    }

private:
    static inline std::map<std::string, ProgramFactory*>& getFactoryRegistry() {
        static std::map<std::string, ProgramFactory*> factoryReg;
        return factoryReg;
    }

protected:
    static inline void registerFactory(ProgramFactory* factory) {
        auto& entry = getFactoryRegistry()[factory->name];
        assert(!entry && "double-linked/defined souffle analyis");
        entry = factory;
    }

    /**
     * Find a factory by its name
     */
    static inline ProgramFactory* find(const std::string& factoryName) {
        const auto& reg = getFactoryRegistry();
        auto pos = reg.find(factoryName);
        return (pos == reg.end()) ? nullptr : pos->second;
    }

    /**
     * Create new instance (abstract)
     */
    virtual SouffleProgram* newInstance() = 0;

public:
    virtual ~ProgramFactory() = default;

    /**
     * Create instance
     */
    static SouffleProgram* newInstance(const std::string& name) {
        ProgramFactory* factory = find(name);
        if (factory != nullptr) {
            return factory->newInstance();
        } else {
            return nullptr;
        }
    }
};
}  // namespace souffle<|MERGE_RESOLUTION|>--- conflicted
+++ resolved
@@ -260,19 +260,11 @@
     virtual ~SouffleProgram() = default;
 
     // execute program, without any loads or stores
-<<<<<<< HEAD
-    virtual void run(size_t stratumIndex = (size_t)-1) {}
-
-    // execute program, loading inputs and storing outputs as requires
-    virtual void runAll(std::string inputDirectory = ".", std::string outputDirectory = ".",
-            size_t stratumIndex = (size_t)-1) = 0;
-=======
     virtual void run(size_t stratumIndex = -1) {}
 
     // execute program, loading inputs and storing outputs as requires
     virtual void runAll(std::string inputDirectory = ".", std::string outputDirectory = ".",
             size_t stratumIndex = -1) = 0;
->>>>>>> 8a0db0f5
 
     // load all input relations
     virtual void loadAll(std::string inputDirectory = ".") = 0;
