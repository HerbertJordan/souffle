--- conflicted
+++ resolved
@@ -60,7 +60,12 @@
     /**
      * profile filename 
      */
-    std::string profile_name; 
+    std::string profile_name;
+
+    /**
+     * The name of the sqlite database file to write to.
+     */
+    std::string dbFilename;
 
     /** 
      * number of threads
@@ -73,19 +78,22 @@
     bool debug;
 
 public:
+    // all argument constructor
     CmdOptions(const char *s,
                const char *id,
                const char *od,
                bool pe,
                const char *pfn,
+               const char *dbf,
                size_t nj,
                bool de)
         : src(s),
           input_dir(id),
           output_dir(od), 
           profiling(pe),
-          profile_name(pfn), 
-          num_jobs(nj), 
+          profile_name(pfn),
+          dbFilename(dbf),
+          num_jobs(nj),
           debug(de) {}
 
     /**
@@ -98,7 +106,6 @@
      */
     const std::string &getInputFileDir() { return input_dir; }
 
-<<<<<<< HEAD
     /** 
      * get output directory 
      */ 
@@ -113,6 +120,11 @@
      * get filename of profile 
      */ 
     const std::string &getProfileName() { return profile_name; }
+
+    /**
+     * get filename of the output database (or empty string if no database is being used)
+     */
+    const std::string &getOutputDatabaseName() { return dbFilename; }
 
     /** 
      * get number of jobs  
@@ -123,22 +135,6 @@
      * is debug switch on
      */  
     bool isDebug() { return debug; }
-=======
-    /**
-     * The name of the sqlite database file to write to.
-     */
-    std::string dbFilename;
-
-    // default constructor
-    CmdOptions(bool pe = false, bool de = false)
-        : analysis_src("-unknown-"),
-          input_dir("."),
-          output_dir("."), 
-          profile_fname(""), 
-          profiling_enabled(pe),
-          debug_enabled(de),
-          dbFilename("") {}
->>>>>>> ea0b2e1f
 
     /**
      * Parses the given command line parameters, handles -h help requests or errors
@@ -264,15 +260,10 @@
         std::cerr << "                                    (suppress output with \"\")\n";
         std::cerr << "    -F <DIR>, --facts=<DIR>      -- Specify directory for fact files\n";
         std::cerr << "                                    (default: " << input_dir << ")\n";
-<<<<<<< HEAD
+        std::cerr << "    -o <file>, --output-db <file> -- output relations to database\n";
         if (profiling) {
             std::cerr << "    -p <file>, --profile=<file>  -- Specify filename for profiling\n";
             std::cerr << "                                    (default: " << profile_name << ")\n";
-=======
-        std::cerr << "    -o <file>, --output-db <file> -- output relations to database\n";
-        if (profiling_enabled) {
-            std::cerr << "    -p <file>, --profile=<file>  -- Specify filename for profile, default: " << profile_fname << "\n";
->>>>>>> ea0b2e1f
         }
 #ifdef _OPENMP
         std::cerr << "    -j <NUM>, --jobs=<NUM>       -- Specify number of threads\n";
