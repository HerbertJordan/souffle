--- conflicted
+++ resolved
@@ -524,10 +524,7 @@
             return true;
         }
 
-<<<<<<< HEAD
-        bool visitUnpackRecord(const RamUnpackRecord& lookup) override {
-=======
-        void visitChoice(const RamChoice& choice) override {
+        bool visitChoice(const RamChoice& choice) override {
             // get the targeted relation
             const InterpreterRelation& rel = interpreter.getRelation(choice.getRelation());
 
@@ -539,9 +536,10 @@
                     break;
                 }
             }
-        }
-
-        void visitIndexChoice(const RamIndexChoice& choice) override {
+            return true;
+        }
+
+        bool visitIndexChoice(const RamIndexChoice& choice) override {
             // get the targeted relation
             const InterpreterRelation& rel = interpreter.getRelation(choice.getRelation());
 
@@ -575,10 +573,10 @@
                     break;
                 }
             }
-        }
-
-        void visitUnpackRecord(const RamUnpackRecord& lookup) override {
->>>>>>> 12ae9dc9
+            return true;
+        }
+
+        bool visitUnpackRecord(const RamUnpackRecord& lookup) override {
             // get reference
             RamDomain ref = ctxt[lookup.getReferenceLevel()][lookup.getReferencePosition()];
 
