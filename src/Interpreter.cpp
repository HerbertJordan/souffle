/*
 * Souffle - A Datalog Compiler
 * Copyright (c) 2013, 2015, Oracle and/or its affiliates. All rights reserved
 * Licensed under the Universal Permissive License v 1.0 as shown at:
 * - https://opensource.org/licenses/UPL
 * - <souffle root>/licenses/SOUFFLE-UPL.txt
 */

/************************************************************************
 *
 * @file Interpreter.cpp
 *
 * Implementation of Souffle's interpreter.
 *
 ***********************************************************************/

#include "Interpreter.h"
#include "BTree.h"
#include "BinaryConstraintOps.h"
#include "FunctorOps.h"
#include "Global.h"
#include "IODirectives.h"
#include "IOSystem.h"
#include "InterpreterIndex.h"
#include "InterpreterRecords.h"
#include "Logger.h"
#include "ParallelUtils.h"
#include "ProfileEvent.h"
#include "RamExistenceCheckAnalysis.h"
#include "RamExpression.h"
#include "RamIndexScanKeys.h"
#include "RamNode.h"
#include "RamOperation.h"
#include "RamOperationDepth.h"
#include "RamProgram.h"
#include "RamProvenanceExistenceCheckAnalysis.h"
#include "RamVisitor.h"
#include "ReadStream.h"
#include "SignalHandler.h"
#include "SymbolTable.h"
#include "Util.h"
#include "WriteStream.h"
#include <algorithm>
#include <cmath>
#include <cstdint>
#include <cstdlib>
#include <exception>
#include <fstream>
#include <functional>
#include <iostream>
#include <memory>
#include <regex>
#include <sstream>
#include <stdexcept>
#include <typeinfo>
#include <utility>
#include <ffi.h>

namespace souffle {

void Interpreter::executeMain() {
    if (mainProgram.get() == nullptr) {
        LVMGenerator generator(translationUnit.getSymbolTable(), *translationUnit.getP().getMain());
        mainProgram = generator.getCodeStream();
    }
    InterpreterContext ctxt;
    SignalHandler::instance()->set();
    if (Global::config().has("verbose")) {
        SignalHandler::instance()->enableLogging();
    }
    const RamStatement& main = *translationUnit.getP().getMain();

    if (!Global::config().has("profile")) {
        execute(mainProgram, ctxt);
    } else {
        ProfileEventSingleton::instance().setOutputFile(Global::config().get("profile"));
        // Prepare the frequency table for threaded use
        visitDepthFirst(main, [&](const RamSearch& node) {
            if (!node.getProfileText().empty()) {
                frequencies.emplace(node.getProfileText(), std::map<size_t, size_t>());
            }
        });
        // Enable profiling for execution of main
        ProfileEventSingleton::instance().startTimer();
        ProfileEventSingleton::instance().makeTimeEvent("@time;starttime");
        // Store configuration
        for (const auto& cur : Global::config().data()) {
            ProfileEventSingleton::instance().makeConfigRecord(cur.first, cur.second);
        }
        // Store count of relations
        size_t relationCount = 0;
        visitDepthFirst(main, [&](const RamCreate& create) {
            if (create.getRelation().getName()[0] != '@') {
                ++relationCount;
                reads[create.getRelation().getName()] = 0;
            }
        });
        ProfileEventSingleton::instance().makeConfigRecord("relationCount", std::to_string(relationCount));

        // Store count of rules
        size_t ruleCount = 0;
        visitDepthFirst(main, [&](const RamQuery& rule) {
            ++ruleCount;
        });
        ProfileEventSingleton::instance().makeConfigRecord("ruleCount", std::to_string(ruleCount));

        execute(mainProgram, ctxt);
        ProfileEventSingleton::instance().stopTimer();
        for (auto const& cur : frequencies) {
            for (auto const& iter : cur.second) {
                ProfileEventSingleton::instance().makeQuantityEvent(cur.first, iter.second, iter.first);
            }
        }
        for (auto const& cur : reads) {
            ProfileEventSingleton::instance().makeQuantityEvent(
                "@relation-reads;" + cur.first, cur.second, 0);
        }
    }
    SignalHandler::instance()->reset();
}

void Interpreter::execute(std::unique_ptr<LVMCode>& codeStream, InterpreterContext& ctxt){
    size_t ip = 0;
    auto const & code = codeStream->getCode();
    auto& symbolTable = codeStream->getSymbolTable();
    while (true) {
        switch (code[ip]) {
        case LVM_Number:
            stack.push(code[ip+1]);
            ip += 2;
            break;
        case LVM_ElementAccess:
            stack.push(ctxt[code[ip+1]][code[ip+2]]);
            ip += 3;
            break;
        case LVM_AutoIncrement: // Push the old counter then increment
            stack.push(this->counter);
            incCounter();
            ip += 1;
            break;
        case LVM_OP_ORD:
            //Does nothing
            ip += 1;
            break;
        case LVM_OP_STRLEN: {
            RamDomain relNameId = stack.top();
            stack.pop();
            stack.push(symbolTable.resolve(relNameId).size());
            ip += 1;
            break;
        }
        case LVM_OP_NEG: {
            RamDomain val = stack.top();
            stack.pop();
            stack.push(-val);
            ip += 1;
            break;
        }
        case LVM_OP_BNOT: {
            RamDomain val = stack.top();
            stack.pop();
            stack.push(~val);
            ip += 1;
            break;
        }
        case LVM_OP_LNOT: {
            RamDomain val = stack.top();
            stack.pop();
            stack.push(!val);
            ip += 1;
            break;
        }
        case LVM_OP_TONUMBER: {
            RamDomain val = stack.top();
            stack.pop();
            RamDomain result = 0;
            try {
                result = stord(symbolTable.resolve(val));
            } catch (...) {
                std::cerr << "error: wrong string provided by to_number(\"";
                std::cerr << symbolTable.resolve(val);
                std::cerr << "\") functor.\n";
                raise(SIGFPE);
            }
            stack.push(result);
            ip += 1;
            break;
        }
        case LVM_OP_TOSTRING: {
            RamDomain val = stack.top();
            RamDomain result = symbolTable.lookup(std::to_string(val));
            stack.pop();
            stack.push(result);
            ip += 1;
            break;
        }
        case LVM_OP_ADD: {
            RamDomain x = stack.top();
            stack.pop();
            RamDomain y = stack.top();
            stack.pop();
            stack.push(x + y);
            ip += 1;
            break;
        }
        case LVM_OP_SUB: {
            RamDomain rhs = stack.top(); //rhs was pushed last, so on top
            stack.pop();
            RamDomain lhs = stack.top();
            stack.pop();
            stack.push(lhs - rhs);
            ip += 1;
            break;
        }
        case LVM_OP_MUL: {
            RamDomain rhs = stack.top();
            stack.pop();
            RamDomain lhs = stack.top();
            stack.pop();
            stack.push(lhs * rhs);
            ip += 1;
            break;
        }
        case LVM_OP_DIV: {
            RamDomain rhs = stack.top();
            stack.pop();
            RamDomain lhs = stack.top();
            stack.pop();
            stack.push(lhs / rhs);
            ip += 1;
            break;
        }
        case LVM_OP_EXP: {
            RamDomain rhs = stack.top();
            stack.pop();
            RamDomain lhs = stack.top();
            stack.pop();
            stack.push(std::pow(lhs, rhs));
            ip += 1;
            break;
        }
        case LVM_OP_MOD: {
            RamDomain rhs = stack.top();
            stack.pop();
            RamDomain lhs = stack.top();
            stack.pop();
            stack.push(lhs % rhs);
            ip += 1;
            break;
        }
        case LVM_OP_BAND: {
            RamDomain rhs = stack.top();
            stack.pop();
            RamDomain lhs = stack.top();
            stack.pop();
            stack.push(lhs & rhs);
            ip += 1;
            break;
        }
        case LVM_OP_BOR: {
            RamDomain rhs = stack.top();
            stack.pop();
            RamDomain lhs = stack.top();
            stack.pop();
            stack.push(lhs | rhs);
            ip += 1;
            break;
        }
        case LVM_OP_BXOR: {
            RamDomain rhs = stack.top();
            stack.pop();
            RamDomain lhs = stack.top();
            stack.pop();
            stack.push(lhs ^ rhs);
            ip += 1;
            break;
        }
        case LVM_OP_LAND: {
            RamDomain rhs = stack.top();
            stack.pop();
            RamDomain lhs = stack.top();
            stack.pop();
            stack.push(lhs && rhs);
            ip += 1;
            break;
        }
        case LVM_OP_LOR: {
            RamDomain rhs = stack.top();
            stack.pop();
            RamDomain lhs = stack.top();
            stack.pop();
            stack.push(lhs || rhs);
            ip += 1;
            break;
        }
        case LVM_OP_MAX: {
            RamDomain rhs = stack.top();
            stack.pop();
            RamDomain lhs = stack.top();
            stack.pop();
            stack.push(std::max(lhs, rhs));
            ip += 1;
            break;
        }
        case LVM_OP_MIN: {
            RamDomain rhs = stack.top();
            stack.pop();
            RamDomain lhs = stack.top();
            stack.pop();
            stack.push(std::min(lhs, rhs));
            ip += 1;
            break;
        }
        case LVM_OP_CAT: {
            RamDomain s2 = stack.top();
            stack.pop();
            RamDomain s1 = stack.top();
            stack.pop();
            std::string cat = symbolTable.resolve(s1) + symbolTable.resolve(s2);
            stack.push(symbolTable.lookup(cat));
            ip += 1;
            break;
        }
        case LVM_OP_SUBSTR: {
            RamDomain len = stack.top();
            stack.pop();
            RamDomain idx = stack.top();
            stack.pop();
            RamDomain symbol = stack.top();
            stack.pop();
            std::string str = symbolTable.resolve(symbol);
            std::string sub_str;
            try {
                sub_str = str.substr(idx, len);
            } catch (...) {
                std::cerr << "warning: wrong index position provided by substr(\"";
                std::cerr << str << "\"," << (int32_t)idx << "," << (int32_t)len << ") functor.\n";
            }
            stack.push(symbolTable.lookup(sub_str));

            ip += 1;
            break;
        }
        case LVM_OP_EQ: {
            RamDomain rhs = stack.top();
            stack.pop();
            RamDomain lhs = stack.top();
            stack.pop();
            stack.push(lhs == rhs);
            ip += 1;
            break;
        }
        case LVM_OP_NE: {
            RamDomain rhs = stack.top();
            stack.pop();
            RamDomain lhs = stack.top();
            stack.pop();
            stack.push(lhs != rhs);
            ip += 1;
            break;

        }
        case LVM_OP_LT: {
            RamDomain rhs = stack.top();
            stack.pop();
            RamDomain lhs = stack.top();
            stack.pop();
            stack.push(lhs < rhs);
            ip += 1;
            break;
        }
        case LVM_OP_LE: {
            RamDomain rhs = stack.top();
            stack.pop();
            RamDomain lhs = stack.top();
            stack.pop();
            stack.push(lhs <= rhs);
            ip += 1;
            break;
        }
        case LVM_OP_GT: {
            RamDomain rhs = stack.top();
            stack.pop();
            RamDomain lhs = stack.top();
            stack.pop();
            stack.push(lhs > rhs);
            ip += 1;
            break;
        }
        case LVM_OP_GE: {
            RamDomain rhs = stack.top();
            stack.pop();
            RamDomain lhs = stack.top();
            stack.pop();
            stack.push(lhs >= rhs);
            ip += 1;
            break;
        }
        case LVM_OP_MATCH: {
            RamDomain rhs = stack.top();
            stack.pop();
            RamDomain lhs = stack.top();
            stack.pop();

            const std::string& pattern = symbolTable.resolve(lhs);
            const std::string& text = symbolTable.resolve(rhs);
            bool result = false;

            try {
                result = std::regex_match(text, std::regex(pattern));
            } catch (...) {
                std::cerr << "warning: wrong pattern provided for match(\"" << pattern << "\",\""
                          << text << "\").\n";
            }
            stack.push(result);
            ip += 1;
            break;
        }
        case LVM_OP_NOT_MATCH: {
            RamDomain rhs = stack.top();
            stack.pop();
            RamDomain lhs = stack.top();
            stack.pop();

            const std::string& pattern = symbolTable.resolve(lhs);
            const std::string& text = symbolTable.resolve(rhs);
            bool result = false;

            try {
                result = !std::regex_match(text, std::regex(pattern));
            } catch (...) {
                std::cerr << "warning: wrong pattern provided for match(\"" << pattern << "\",\""
                          << text << "\").\n";
            }
            stack.push(result);
            ip += 1;
            break;
        }
        case LVM_OP_CONTAINS: {
            RamDomain rhs = stack.top();
            stack.pop();
            RamDomain lhs = stack.top();
            stack.pop();
            const std::string& pattern = symbolTable.resolve(lhs);
            const std::string& text = symbolTable.resolve(rhs);
            stack.push (text.find(pattern) != std::string::npos);
            ip += 1;
            break;
        }
        case LVM_OP_NOT_CONTAINS: {
            RamDomain rhs = stack.top();
            stack.pop();
            RamDomain lhs = stack.top();
            stack.pop();
            const std::string& pattern = symbolTable.resolve(lhs);
            const std::string& text = symbolTable.resolve(rhs);
            stack.push (text.find(pattern) == std::string::npos);
            ip += 1;
            break;
        }
        case LVM_UserDefinedOperator: { //TODO Later
            ip += 3;
            break;
        }
        case LVM_PackRecord: {
            RamDomain arity = code[ip+1];
            RamDomain data[arity];
            for (auto i = 0; i < arity; ++i) {
                data[arity-i-1] =  stack.top();
                stack.pop();
            }
            stack.push(pack(data, arity));
            ip += 2;
            break;
        }
        case LVM_Argument: {
            stack.push(ctxt.getArgument(code[ip+1]));
            ip += 2;
            break;
        }
        case LVM_Conjunction: {
            RamDomain rhs = stack.top();
            stack.pop();
            RamDomain lhs = stack.top();
            stack.pop();
            stack.push(lhs && rhs);
            ip += 1;
            break;
        }
        case LVM_Negation: {
            RamDomain val = stack.top();
            stack.pop();
            stack.push(!val);
            ip += 1;
            break;
        }
        case LVM_EmptinessCheck: {
            std::string relName = symbolTable.resolve(code[ip+1]);
            stack.push(getRelation(relName).empty());
            ip += 2;
            break;
        }
        case LVM_ExistenceCheck: {
            std::string relName = symbolTable.resolve(code[ip+1]);
            std::string patterns = symbolTable.resolve(code[ip+2]);
            const InterpreterRelation& rel = getRelation(relName);
            size_t arity = rel.getArity();

            if (Global::config().has("profile") && !(relName[0] == '@')) {
                this->reads[relName]++;
            }

            // for total we use the exists test
            if (patterns.find("_") == std::string::npos) {
                RamDomain tuple[arity];
                for (size_t i = 0; i < arity; i++) {
                    tuple[arity-i-1] = stack.top();
                    stack.pop();   //TODO Confirm, value can never be null.
                    //Check visitExistenceCheck
                }
                stack.push(rel.exists(tuple));
                ip += 3;
                break;
            } else { // for partial we search for lower and upper boundaries
                RamDomain low[arity];
                RamDomain high[arity];

                for (size_t i = 0; i < arity; i++) {
                    if (patterns[arity-i-1] == 'V') {
                        low[arity-i-1] = stack.top();
                        stack.pop();
                        high[arity-i-1] = low[arity-i-1];
                    } else {
                        low[arity-i-1] = MIN_RAM_DOMAIN;
                        high[arity-i-1] = MAX_RAM_DOMAIN;
                    }
                }

                // obtain index TODO do as a function
                SearchColumns res = 0;
                for (size_t i = 0; i < arity; ++i) {
                    if (patterns[i] == 'V') {
                        res |= (1 << i);
                    }
                }
                auto idx = rel.getIndex(res);
                auto range = idx->lowerUpperBound(low, high);

                stack.push(range.first != range.second);
                ip += 3;
                break;
            }

            break;
        }
        case LVM_ProvenanceExistenceCheck: {
            std::string relName = symbolTable.resolve(code[ip+1]);
            std::string patterns = symbolTable.resolve(code[ip+2]);
            const InterpreterRelation& rel = getRelation(relName);
            auto arity = rel.getArity();

            RamDomain low[arity];
            RamDomain high[arity];
            // Arity - 2
            for (size_t i = 2; i < arity; i++) {
                if (patterns[arity-i-1] == 'V') {
                    low[arity-i-1] = stack.top();
                    stack.pop();
                    high[arity-i-1] = low[arity-i-1];
                } else {
                    low[arity-i-1] = MIN_RAM_DOMAIN;
                    low[arity-i-1] = MAX_RAM_DOMAIN;
                }
            }

            low[arity - 2] = MIN_RAM_DOMAIN;
            low[arity - 1] = MIN_RAM_DOMAIN;
            high[arity - 2] = MAX_RAM_DOMAIN;
            high[arity - 1] = MAX_RAM_DOMAIN;

            // obtain index
            SearchColumns res = 0;
            // values.size() - 1 because we discard the height annotation
            for (std::size_t i = 0; i < arity - 1; i++) {
                if (patterns[i] == 'V') {
                    res |= (1 << i);
                }
            }

            auto idx = rel.getIndex(res);
            auto range = idx->lowerUpperBound(low, high);
            stack.push(range.first != range.second);  // if there is something => done
            ip += 3;
            break;
        }
        case LVM_Constraint:
            /** Does nothing, just a label */
            ip += 1;
            break;
        case LVM_Scan:
            /** Does nothing, just a label */
            ip += 1;
            break;
        case LVM_IndexScan:
            /** Does nothing, just a label */
            ip += 1;
            break;
        case LVM_Search: {
            if (Global::config().has("profile") && code[ip+1] != 0) {
                std::string msg = symbolTable.resolve(code[ip+2]);
                this->frequencies[msg][this->getIterationNumber()] ++;
            }
            ip += 3;
            break;
        }
        case LVM_UnpackRecord: {

            RamDomain referenceLevel = code[ip+1];
            RamDomain position = code[ip+2];
            RamDomain arity = code[ip+3];
            RamDomain id = code[ip+4];

            //TODO need confirm
            //if (ctxt.isNull(referenceLevel)){
            //   ip += 5;
            //   break;
            //}

            //RamDomain ref = ctxt[referenceLevel][position];

            // TODO What is this testing for?
            RamDomain ref = ctxt[referenceLevel][position];
            if (isNull(ref)) {
                ip += 5;
                break;
            }

            RamDomain* tuple = unpack(ref, arity);
            ctxt[id] = tuple;
            ip += 5;
            break;
        }
        case LVM_Filter:
            if (Global::config().has("profile")) {
                std::string msg = symbolTable.resolve(code[ip+1]);
                if (!msg.empty()) {
                    this->frequencies[msg][this->getIterationNumber()] ++;
                }
            }
            ip += 2;
            break;
        case LVM_Project: {
            RamDomain arity = code[ip+1];
            std::string relName = symbolTable.resolve(code[ip+2]);
            RamDomain tuple[arity];
            for (auto i = 0; i < arity; ++i) {
                tuple[arity-i-1] = stack.top();
                stack.pop();
            }
            InterpreterRelation& rel = getRelation(relName);
            rel.insert(tuple);
            ip += 3;
            break;
        }
        case LVM_Return: {
            RamDomain size = code[ip+1];
            std::string types = symbolTable.resolve(code[ip+2]);
            for (auto i = 0; i < size; ++i) {
                if (types[i] == '_') {
                    ctxt.addReturnValue(0, true);
                } else {
                    ctxt.addReturnValue(stack.top(), false);
                    stack.pop();
                }
            }
            ip += 3;
            break;
        }
        case LVM_Sequence: {
            ip += 1;
            break;
        }
        case LVM_Parallel: { //TODO Later
            ip += (1 + code[ip+1] + 1);
            break;
        }
        case LVM_Stop_Parallel: { //TODO later
            ip += 2;
            break;
        }
        case LVM_Loop: {
            /** Does nothing, jus a label */
            ip += 1;
            break;
        }
        case LVM_IncIterationNumber: {
            incIterationNumber();
            ip += 1;
            break;
        };
        case LVM_ResetIterationNumber: {
            resetIterationNumber();
            ip += 1;
            break;
        };
        case LVM_Exit: {
            RamDomain val = stack.top();
            stack.pop();
            if (val) {
                ip = code[ip+1];
                break;
            }
            ip += 2;
            break;
<<<<<<< HEAD
        }
        case LVM_LogTimer: {
=======
         }
         case LVM_LogTimer: {
>>>>>>> 6059b35d
            std::string msg = symbolTable.resolve(code[ip+1]);
            size_t timerIndex = code[ip+4];
            Logger* logger;
            if (code[ip+2] == 0) {
<<<<<<< HEAD
                Logger logger(msg.c_str(), this->getIterationNumber());
                ip += 3;
            } else {
                std::string relName = symbolTable.resolve(code[ip+3]);
                const InterpreterRelation& rel = getRelation(relName);
                Logger logger(msg.c_str(), this->getIterationNumber(),
                              std::bind(&InterpreterRelation::size, &rel));
                ip += 4;
=======
               logger = new Logger(msg.c_str(), this->getIterationNumber());
            } else {
               std::string relName = symbolTable.resolve(code[ip+3]);
               const InterpreterRelation& rel = getRelation(relName);
               logger = new Logger(msg.c_str(), this->getIterationNumber(),
                           std::bind(&InterpreterRelation::size, &rel));
>>>>>>> 6059b35d
            }
            insertTimerAt(timerIndex, logger);
            ip += 5;
            break;
         }
         case LVM_StopLogTimer: {
            size_t timerIndex = code[ip+1];
            stopTimerAt(timerIndex);
            ip += 2;
            break;
        }
        case LVM_DebugInfo: {
            std::string msg = symbolTable.resolve(code[ip+1]);
            SignalHandler::instance()->setMsg(msg.c_str());
            ip += 2;
            break;
        }
        case LVM_Stratum: {
            this->level ++;
            // Record all the rleation that is created in the previous level
            if (Global::config().has("profile") || this->level != 0) {
                for (const auto& rel : environment) {
                    // Skip if is a temp rel and select only the relation in the same level
                    if (rel.first[0] == '@' || rel.second->getLevel() != this->level - 1) continue;

                    ProfileEventSingleton::instance().makeStratumRecord(
                        rel.second->getLevel(), "relation", rel.first, "arity", std::to_string(rel.second->getArity()));

                }
            }
            ip += 1;
            break;
        }
        case LVM_Create: {
            InterpreterRelation* res = nullptr;
            std::string relName = symbolTable.resolve(code[ip+1]);
            auto arity = code[ip+2];
            assert(environment.find(relName) == environment.end());
            if (code[ip+3] == LVM_EQREL) {
                res = new InterpreterEqRelation(arity);
            } else {
                res = new InterpreterRelation(arity);
            }
            std::vector<std::string> attributeTypes;
            for (int i = 0; i < code[ip+2]; ++i) {
                attributeTypes.push_back(symbolTable.resolve(code[ip+4+i]));
            }
            attributeTypes.reserve(attributeTypes.size());
            res->addAttributes(attributeTypes);
            res->setLevel(level);
            environment[relName] = res;
            ip += 3 + code[ip+2] + 1;
            break;
        }
        case LVM_Clear: {
            std::string relName = symbolTable.resolve(code[ip+1]);
            auto& rel = getRelation(relName);
            rel.purge();
            ip += 2;
            break;
        }
        case LVM_Drop: {
            std::string relName = symbolTable.resolve(code[ip+1]);
            dropRelation(relName);
            ip += 2;
            break;
        }
        case LVM_LogSize: {
            std::string relName = symbolTable.resolve(code[ip+1]);
            const InterpreterRelation& rel = getRelation(relName);
            std::string msg = symbolTable.resolve(code[ip+2]);
            ProfileEventSingleton::instance().makeQuantityEvent(
                msg, rel.size(), this->getIterationNumber());
            ip += 3;
            break;
        }
        case LVM_Load: {
            std::string relName = symbolTable.resolve(code[ip+1]);
            auto IOs = codeStream->getIODirectives()[code[ip+2]];

            for (auto& io : IOs) {
                try {
                    InterpreterRelation& relation = getRelation(relName);
                    std::vector<bool> symbolMask;
                    for (auto& cur : relation.getAttributeTypeQualifiers()) {
                        symbolMask.push_back(cur[0] == 's');
                    }
                    IOSystem::getInstance().getReader(symbolMask, symbolTable, io,
                               Global::config().has("provenance"))->readAll(relation);
                } catch (std::exception& e) {
                    std::cerr << "Error loading data: " << e.what() << "\n";
                }
            }
            ip += 3;
            break;
        }
        case LVM_Store: {
            std::string relName = symbolTable.resolve(code[ip+1]);
            auto IOs = codeStream->getIODirectives()[code[ip+2]];

            for (auto& io : IOs) {
                try {
                    InterpreterRelation& relation = getRelation(relName);
                    std::vector<bool> symbolMask;
                    for (auto& cur : relation.getAttributeTypeQualifiers()) {
                        symbolMask.push_back(cur[0] == 's');
                    }
                    IOSystem::getInstance().getWriter(symbolMask, symbolTable, io,
                                                      Global::config().has("provenance"))->writeAll(relation);
                } catch (std::exception& e) {
                    std::cerr << "Error Storing data: " << e.what() << "\n";
                }
            }
            ip += 3;
            break;
        }
        case LVM_Fact: {
            std::string relName = symbolTable.resolve(code[ip+1]);
            auto arity = code[ip+2];
            RamDomain tuple[arity];
            for (auto i = 0; i < arity; ++i) {
                tuple[arity-i-1] = stack.top();
                stack.pop();
            }
            getRelation(relName).insert(tuple);
            ip += 3;
            break;
        }
        case LVM_Merge: {
            std::string source = symbolTable.resolve(code[ip+1]);
            std::string target = symbolTable.resolve(code[ip+2]);
            // get involved relation
            InterpreterRelation& src = getRelation(source);
            InterpreterRelation& trg = getRelation(target);

            if (dynamic_cast<InterpreterEqRelation*>(&trg)) {
                // expand src with the new knowledge generated by insertion.
                src.extend(trg);
            }
            // merge in all elements
            trg.insert(src);

            ip += 3;
            break;
        }
        case LVM_Swap: {
            std::string firstRel = symbolTable.resolve(code[ip+1]);
            std::string secondRel = symbolTable.resolve(code[ip+2]);
            swapRelation(firstRel, secondRel);
            ip += 3;
            break;
        }
        case LVM_Query: 
            //Does nothing
            ip += 1;
            break;
        case LVM_Goto:
            ip = code[ip+1];
            break;
        case LVM_Jmpnz: {
            RamDomain val = stack.top();
            stack.pop();
            ip = (val != 0 ? code[ip+1] : ip + 2);
            break;
        }
        case LVM_Jmpez: {
            RamDomain val = stack.top();
            stack.pop();
            ip = (val == 0 ? code[ip+1] : ip + 2);
            break;
        }
        case LVM_Aggregate: {
            ip += 1;
            break;
        };
        case LVM_Aggregate_COUNT: {
            RamDomain idx = code[ip+1];
            auto iters = indexScanIteratorPool[idx];
            RamDomain res = 0;
            for (auto i = iters.first; i != iters.second; ++i) res++;
            stack.push(res);
            ip += 2;
            break;
        };
        case LVM_Aggregate_Return: {
            RamDomain id = code[ip+1];
            RamDomain res = stack.top();
            stack.pop();
            RamDomain* tuple = new RamDomain[1]; //TODO need to be cleaned up
            tuple[0] = res;
            ctxt[id] = tuple;
            ip += 2;
            break;
        };
        case LVM_ITER_TypeScan: {
            RamDomain idx = code[ip+1];

            std::string relName = symbolTable.resolve(code[ip+2]);
            InterpreterRelation& rel = getRelation(relName);
            lookUpScanIterator(idx) = std::pair<InterpreterRelation::iterator, InterpreterRelation::iterator>(rel.begin(), rel.end());
            //scanIteratorPool[idx] = std::pair<InterpreterRelation::iterator, InterpreterRelation::iterator>(rel.begin(), rel.end());
            assert(rel.begin() != rel.end() || rel.empty());

            ip += 3;
            break;
        }
        case LVM_ITER_TypeIndexScan: {
            RamDomain idx = code[ip+1];
            std::string relName = symbolTable.resolve(code[ip+2]);
            InterpreterRelation& rel = getRelation(relName);
            std::string pattern = symbolTable.resolve(code[ip+3]);

            // create pattern tuple for range query
            auto arity = rel.getArity();
            RamDomain low[arity];
            RamDomain hig[arity];
            for (size_t i = 0; i < arity; i++) {
                if (pattern[arity-i-1] == 'V') {
                    low[arity-i-1] = stack.top();
                    stack.pop();
                    hig[arity-i-1] = low[arity-i-1];
                } else {
                    low[arity-i-1] = MIN_RAM_DOMAIN;
                    hig[arity-i-1] = MAX_RAM_DOMAIN;
                }
            }

            // obtain index
            // TODO Do as function
            SearchColumns keys = 0;
            for (size_t i = 0; i < arity; i++) {
                if (pattern[i] == 'V') {
                    keys |= (1 << i);
                }
            }
            auto index = rel.getIndex(keys);

            // get iterator range
            lookUpIndexScanIterator(idx) = index->lowerUpperBound(low, hig);
            //indexScanIteratorPool[idx] = index->lowerUpperBound(low, hig);
            ip += 4;
            break;
        }
        case LVM_ITER_NotAtEnd: {  //TODO Change name to notAtEnd
            RamDomain idx = code[ip+1];
            switch(code[ip+2]) {
            case LVM_ITER_TypeScan: {
                auto iter = scanIteratorPool[idx];
                stack.push(iter.first != iter.second);
                break;
            }
            case LVM_ITER_TypeIndexScan: {
                auto iter = indexScanIteratorPool[idx];
                stack.push(iter.first != iter.second);
                break;
            }
            default:
                printf("Unknown iter type at LVM_ITER_NotAtEnd\n");
                break;
            }
            ip += 3;
            break;
        }
        case LVM_ITER_Select: { //TODO improve
            RamDomain idx = code[ip+1];
            RamDomain id = code[ip+3];
            switch(code[ip+2]) {
            case LVM_ITER_TypeScan: {
                auto iter = scanIteratorPool[idx];
                ctxt[id] = *iter.first;
                break;
            }
            case LVM_ITER_TypeIndexScan: {
                auto iter = indexScanIteratorPool[idx];
                ctxt[id] = *iter.first;
                break;
            }
            default:
                printf("Unknown iter type at LVM_ITER_Select\n");
                break;
            }
            ip += 4;
            break;
        }
        case LVM_ITER_Inc: {
            RamDomain idx = code[ip+1];
            switch(code[ip+2]) {
            case LVM_ITER_TypeScan: {
                ++scanIteratorPool[idx].first;
                break;
            }
            case LVM_ITER_TypeIndexScan: {
                ++indexScanIteratorPool[idx].first;
                break;
            }
            default:
                printf("Unknown iter\n");
                break;
            }
            ip += 3;
            break;
        }
        case LVM_STOP:
            assert(stack.size() == 0);
            return;
        default:
            printf("Unknown. eval()\n");
            break;
        }
    }
}

void LVMCode::print() const {
    size_t ip = 0;
    const auto& code = this->getCode();
    size_t stratumLevel = 0;
    while (true) {
        switch (code[ip]) {
        case LVM_Number:
            printf("%ld\tLVM_Number\t%d\n", ip, code[ip+1]);
            ip += 2;
            break;
        case LVM_ElementAccess:
            printf("%ld\tLVM_ElementAccess\t%d\t%d\n",
                   ip, code[ip+1], code[ip+2]);
            ip += 3;
            break;
        case LVM_AutoIncrement:
            printf("%ld\tLVM_AutoIncrement\t\n", ip);
            ip += 1;
            break;
        case LVM_OP_ORD:
            printf("%ld\tLVM_OP_PRD\t\n", ip);
            ip += 1;
            break;
        case LVM_OP_STRLEN: {
            printf("%ld\tLVM_OP_STRLEN\t\n", ip);
            ip += 1;
            break;
        }
        case LVM_OP_NEG: {
            printf("%ld\tLVM_OP_NEG\t\n", ip);
            ip += 1;
            break;
        }
        case LVM_OP_BNOT: {
            printf("%ld\tLVM_OP_BNOT\t\n", ip);
            ip += 1;
            break;
        }
        case LVM_OP_LNOT: {
            printf("%ld\tLVM_OP_LNOT\t\n", ip);
            ip += 1;
            break;
        }
        case LVM_OP_TONUMBER: {
            printf("%ld\tLVM_OP_TONUMBER\t\n", ip);
            ip += 1;
            break;
        }
        case LVM_OP_TOSTRING: {
            printf("%ld\tLVM_OP_TOSTRING\t\n", ip);
            ip += 1;
            break;
        }
        case LVM_OP_ADD: {
            printf("%ld\tLVM_OP_ADD\t\n", ip);
            ip += 1;
            break;
        }
        case LVM_OP_SUB: {
            printf("%ld\tLVM_OP_SUB\t\n", ip);
            ip += 1;
            break;
        }
        case LVM_OP_MUL: {
            printf("%ld\tLVM_OP_MUL\t\n", ip);
            ip += 1;
            break;
        }
        case LVM_OP_DIV: {
            printf("%ld\tLVM_OP_DIV\t\n", ip);
            ip += 1;
            break;
        }
        case LVM_OP_EXP: {
            printf("%ld\tLVM_OP_EXP\t\n", ip);
            ip += 1;
            break;
        }
        case LVM_OP_MOD: {
            printf("%ld\tLVM_OP_MOD\t\n", ip);
            ip += 1;
            break;
        }
        case LVM_OP_BAND: {
            printf("%ld\tLVM_OP_BAND\t\n", ip);
            ip += 1;
            break;
        }
        case LVM_OP_BOR: {
            printf("%ld\tLVM_OP_BOR\t\n", ip);
            ip += 1;
            break;
        }
        case LVM_OP_BXOR: {
            printf("%ld\tLVM_OP_BXOR\t\n", ip);
            ip += 1;
            break;
        }
        case LVM_OP_LAND: {
            printf("%ld\tLVM_OP_LAND\t\n", ip);
            ip += 1;
            break;
        }
        case LVM_OP_LOR: {
            printf("%ld\tLVM_OP_LOR\t\n", ip);
            ip += 1;
            break;
        }
        case LVM_OP_MAX: {
            printf("%ld\tLVM_OP_MAX\t\n", ip);
            ip += 1;
            break;
        }
        case LVM_OP_MIN: {
            printf("%ld\tLVM_OP_MIN\t\n", ip);
            ip += 1;
            break;
        }
        case LVM_OP_CAT: {
            printf("%ld\tLVM_OP_CAT\t\n", ip);
            ip += 1;
            break;
        }
        case LVM_OP_SUBSTR: {
            printf("%ld\tLVM_OP_SUBSTR\t\n", ip);
            ip += 1;
            break;
        }
        case LVM_OP_EQ: {
            printf("%ld\tLVM_OP_EQ\t\n", ip);
            ip += 1;
            break;
        }
        case LVM_OP_NE: {
            printf("%ld\tLVM_OP_NE\t\n", ip);
            ip += 1;
            break;

        }
        case LVM_OP_LT: {
            printf("%ld\tLVM_OP_LT\t\n", ip);
            ip += 1;
            break;
        }
        case LVM_OP_LE: {
            printf("%ld\tLVM_OP_LE\t\n", ip);
            ip += 1;
            break;
        }
        case LVM_OP_GT: {
            printf("%ld\tLVM_OP_GT\t\n", ip);
            ip += 1;
            break;
        }
        case LVM_OP_GE: {
            printf("%ld\tLVM_OP_GE\t\n", ip);
            ip += 1;
            break;
        }
        case LVM_OP_MATCH: {
            printf("%ld\tLVM_OP_MATCH\t\n", ip);
            ip += 1;
            break;
        }
        case LVM_OP_NOT_MATCH: {
            printf("%ld\tLVM_OP_NOT_MATCH\t\n", ip);
            ip += 1;
            break;
        }
        case LVM_OP_CONTAINS: {
            printf("%ld\tLVM_OP_CONTAINS\t\n", ip);
            ip += 1;
            break;
        }
        case LVM_OP_NOT_CONTAINS: {
            printf("%ld\tLVM_OP_CONTAINS\t\n", ip);
            ip += 1;
            break;
        }
        case LVM_UserDefinedOperator: { //TODO Later
            printf("%ld\tLVM_UserDefinedOperator\n", ip);
            printf("\t%s\t%s\t\n",
                   symbolTable.resolve(code[ip+1]).c_str(),
                   symbolTable.resolve(code[ip+2]).c_str());
            ip += 3;
            break;
        }
        case LVM_PackRecord: {
            printf("%ld\tLVM_PackRecord\t%d\n", ip, code[ip+1]);
            ip += 2;
            break;
        }
        case LVM_Argument: {
            printf("%ld\tLVM_Argument\t%d\n", ip, code[ip+1]);
            ip += 2;
            break;
        }
        case LVM_Conjunction: {
            printf("%ld\tLVM_Conjunction\t\n", ip);
            ip += 1;
            break;
        }
        case LVM_Negation: {
            printf("%ld\tLVM_Negation\t\n", ip);
            ip += 1;
            break;
        }
        case LVM_EmptinessCheck: {
            printf("%ld\tLVM_EmptinessCheck\t\n", ip);
            printf("\t%s\n",
                   symbolTable.resolve(code[ip+1]).c_str());
            ip += 2;
            break;
        }
        case LVM_ExistenceCheck: {
            printf("%ld\tLVM_ExistenceCheck\t\n", ip);
            printf("\t%s\t%s\n",
                   symbolTable.resolve(code[ip+1]).c_str(),
                   symbolTable.resolve(code[ip+2]).c_str());
            ip += 3;
            break;
        }
        case LVM_ProvenanceExistenceCheck: { //TODO Later
            printf("%ld\tLVM_ProvenanceExitenceChekck\t\n", ip);
            printf("\t%s\t%s\n",
                   symbolTable.resolve(code[ip+1]).c_str(),
                   symbolTable.resolve(code[ip+2]).c_str());
            ip += 3;
            break;
        }
        case LVM_Constraint: {
            ip += 1;
            break;
        }
        case LVM_Scan:
            printf("%ld\tLVM_Scan\t\n", ip);
            ip += 1;
            break;
        case LVM_IndexScan:
            printf("%ld\tLVM_IndexScan\t\n", ip);
            ip += 1;
            break;
        case LVM_Search: {
            printf("%ld\tLVM_Search\t\n", ip);
            ip += 3;
            break;
        }
        case LVM_UnpackRecord:
            printf("%ld\tLVM_UnpackRecord\t%d %d %d %d\t\n",
                   ip, code[ip+1], code[ip+2], code[ip+3], code[ip+4]);
            ip += 5;
            break;
        case LVM_Filter:
            printf("%ld\tLVM_Filter\t\n", ip);
            ip += 2;
            break;
        case LVM_Project:
            printf("%ld\tLVM_Project\t%d\t\n", ip, code[ip+1]);
            printf("\t%s\t\n",
                   symbolTable.resolve(code[ip+2]).c_str());
            ip += 3;
            break;
        case LVM_Return: {
            printf("%ld\tLVM_Return\t%d\t\n", ip, code[ip+1]);
            ip += 3;
            break;
        }
        case LVM_Sequence: {
            printf("%ld\tLVM_Sequence\n", ip);
            ip += 1;
            break;
        }
        case LVM_Parallel: {
            printf("%ld\tLVM_Parallel\t%d\t\n", ip, code[ip+1]);
            for (int i = 0; i < code[ip+1]; ++i) {
                printf("%d\t", code[ip+i]);
            }
            putchar('\n');
            ip += (1 + code[ip+1] + 1);
            break;
        }
        case LVM_Stop_Parallel: {
            printf("%ld\tLVM_Stop_Parallel\t%d\t\n", ip, code[ip+1]);
            ip += 2;
            break;
        }
        case LVM_Loop: {
            printf("%ld\tLVM_LOOP\n",ip);
            ip += 1;
            break;
        }
        case LVM_IncIterationNumber: {
            printf("%ld\tLVM_IncIterationNumber\n",ip);
            ip += 1;
            break;
        };
        case LVM_ResetIterationNumber: {
            printf("%ld\tLVM_ResetIterationNumber\n",ip);
            ip += 1;
            break;
        };
        case LVM_Exit: {
            printf("%ld\tLVM_Exit\t%d\n", ip, code[ip+1]);
            ip += 2;
            break;
        }
        case LVM_LogTimer: {
            printf("%ld\tLVM_LogTimer\t\n", ip);
<<<<<<< HEAD
            ip += 3 + code[ip+2];
            break;
        }
        case LVM_DebugInfo: {
=======
            ip += 5;
            break;
         }
         case LVM_StopLogTimer: {
            printf("%ld\tLVM_StopLogTimer\t\n", ip);
            ip += 2;
            break;                      
         }
         case LVM_DebugInfo: {
>>>>>>> 6059b35d
            printf("%ld\tLVM_DebugInfo\t\n", ip);
            ip += 2;
            break;
        }
        case LVM_Stratum:
            printf("%ld\tLVM_Stratum\t%ld\n", ip, stratumLevel++);
            ip += 1;
            break;
        case LVM_Create: {
            printf("%ld\tLVM_Create\t Name:%s Arity:%d Struct:%d\n", ip,
                   symbolTable.resolve(code[ip+1]).c_str(),
                   code[ip+2], code[ip+3]);
            for (int i = 0; i < code[ip+2]; ++i) {
                printf("\t%s", symbolTable.resolve(code[ip+4+i]).c_str());
            }
            putchar('\n');
            ip += 3 + code[ip+2] + 1;
            break;
        }
        case LVM_Clear: {
            printf("%ld\tLVM_Clear\t\n", ip);
            printf("\t%s\t\n",
                   symbolTable.resolve(code[ip+1]).c_str());
            ip += 2;
            break;
        }
        case LVM_Drop: {
            printf("%ld\tLVM_Drop\t\n", ip);
            printf("\t%s\t\n",
                   symbolTable.resolve(code[ip+1]).c_str());
            ip += 2;
            break;
        }
        case LVM_LogSize: {
            printf("%ld\tLVM_LogSize\t\n", ip);
            printf("\t%s\t\n",
                   symbolTable.resolve(code[ip+1]).c_str());
            ip += 3;
            break;
        }
        case LVM_Load: {
            printf("%ld\tLVM_Load\t\n", ip);
            printf("\t%s\tIOidx:%d\n",
                   symbolTable.resolve(code[ip+1]).c_str(),
                   code[ip+2]);
            ip += 3;
            break;
        }
        case LVM_Store:
            printf("%ld\tLVM_Store\t\n", ip);
            printf("\t%s\tIOidx:%d\n",
                   symbolTable.resolve(code[ip+1]).c_str(),
                   code[ip+2]);
            ip += 3;
            break;
        case LVM_Fact: {
            printf("%ld\tLVM_Fact\t\n", ip);
            printf("\t%s\t%d\n",
                   symbolTable.resolve(code[ip+1]).c_str(),
                   code[ip+2]);
            ip += 3;
            break;
        }
        case LVM_Merge: {
            printf("%ld\tLVM_Merge\t\n", ip);
            printf("\t%s\t%s\n",
                   symbolTable.resolve(code[ip+1]).c_str(),
                   symbolTable.resolve(code[ip+2]).c_str());
            ip += 3;
            break;
        }
        case LVM_Swap: {
            printf("%ld\tLVM_Swap\t\n", ip);
            printf("\t%s\t%s\n",
                   symbolTable.resolve(code[ip+1]).c_str(),
                   symbolTable.resolve(code[ip+2]).c_str());
            ip += 3;
            break;
        }
        case LVM_Query:
            printf("%ld\tLVM_Query\t\n", ip);
            ip += 1;
            break;
        case LVM_Goto:
            printf("%ld\tLVM_GOTO\t%d\n", ip, code[ip+1]);
            ip += 2;
            break;
        case LVM_Jmpnz:
            printf("%ld\tLVM_Jmpnz\t%d\n", ip, code[ip+1]);
            ip += 2;
            break;
        case LVM_Jmpez:
            printf("%ld\tLVM_Jmpez\t%d\n", ip, code[ip+1]);
            ip += 2;
            break;
        case LVM_Aggregate:
            printf("%ld\tLVM_Aggregate\t%d\n", ip, code[ip+1]);
            ip += 1;
            break;
        case LVM_Aggregate_COUNT: {
            printf("%ld\tLVM_Aggregate_COUNT\t%d\n", ip, code[ip+1]);
            ip += 2;
            break;
        };
        case LVM_Aggregate_Return: {
            printf("%ld\tLVM_Aggregate_Return\t%d\n", ip, code[ip+1]);
            ip += 2;
            break;
        };
        case LVM_ITER_TypeIndexScan:
            printf("%ld\tLVM_ITER_TypeIndexScan\t%s\n", ip, symbolTable.resolve(code[ip+2]).c_str());
            ip += 4;
            break;
        case LVM_ITER_TypeScan: {
            printf("%ld\tLVM_ITER_TypeScan\t%s\n", ip, symbolTable.resolve(code[ip+2]).c_str());
            ip += 3;
            break;
        }
        case LVM_ITER_NotAtEnd:
            printf("%ld\tLVM_NotAtEnd\t%d\tType:%d\n", ip, code[ip+1], code[ip+2]);
            ip += 3;
            break;
        case LVM_ITER_Select:
            printf("%ld\tLVM_ITER_Select\t\n", ip);
            printf("\t%d\t%d\t%d\n",
                   code[ip+1],
                   code[ip+2],
                   code[ip+3]);
            ip += 4;
            break;
        case LVM_ITER_Inc:
            printf("%ld\tLVM_ITER_Inc\tIter:%d\tType:%d\n", ip, code[ip+1], code[ip+2]);
            ip += 3;
            break;
<<<<<<< HEAD
        case LVM_STOP:
=======
         case LVM_NOP:
            printf("%ld\tLVM_NOP\n", ip);
            ip += 1;
            break;
         case LVM_STOP:
>>>>>>> 6059b35d
            printf("%ld\tLVM_STOP\t\n", ip);
            return;
        default:
            printf("Unkown Operator id:%d\n", code[ip]);
            return;
        }
    }
}

}  // end of namespace souffle<|MERGE_RESOLUTION|>--- conflicted
+++ resolved
@@ -712,34 +712,18 @@
             }
             ip += 2;
             break;
-<<<<<<< HEAD
-        }
-        case LVM_LogTimer: {
-=======
          }
          case LVM_LogTimer: {
->>>>>>> 6059b35d
             std::string msg = symbolTable.resolve(code[ip+1]);
             size_t timerIndex = code[ip+4];
             Logger* logger;
             if (code[ip+2] == 0) {
-<<<<<<< HEAD
-                Logger logger(msg.c_str(), this->getIterationNumber());
-                ip += 3;
-            } else {
-                std::string relName = symbolTable.resolve(code[ip+3]);
-                const InterpreterRelation& rel = getRelation(relName);
-                Logger logger(msg.c_str(), this->getIterationNumber(),
-                              std::bind(&InterpreterRelation::size, &rel));
-                ip += 4;
-=======
                logger = new Logger(msg.c_str(), this->getIterationNumber());
             } else {
                std::string relName = symbolTable.resolve(code[ip+3]);
                const InterpreterRelation& rel = getRelation(relName);
                logger = new Logger(msg.c_str(), this->getIterationNumber(),
                            std::bind(&InterpreterRelation::size, &rel));
->>>>>>> 6059b35d
             }
             insertTimerAt(timerIndex, logger);
             ip += 5;
@@ -1360,12 +1344,6 @@
         }
         case LVM_LogTimer: {
             printf("%ld\tLVM_LogTimer\t\n", ip);
-<<<<<<< HEAD
-            ip += 3 + code[ip+2];
-            break;
-        }
-        case LVM_DebugInfo: {
-=======
             ip += 5;
             break;
          }
@@ -1375,7 +1353,6 @@
             break;                      
          }
          case LVM_DebugInfo: {
->>>>>>> 6059b35d
             printf("%ld\tLVM_DebugInfo\t\n", ip);
             ip += 2;
             break;
@@ -1510,15 +1487,11 @@
             printf("%ld\tLVM_ITER_Inc\tIter:%d\tType:%d\n", ip, code[ip+1], code[ip+2]);
             ip += 3;
             break;
-<<<<<<< HEAD
-        case LVM_STOP:
-=======
          case LVM_NOP:
             printf("%ld\tLVM_NOP\n", ip);
             ip += 1;
             break;
          case LVM_STOP:
->>>>>>> 6059b35d
             printf("%ld\tLVM_STOP\t\n", ip);
             return;
         default:
