--- conflicted
+++ resolved
@@ -589,18 +589,8 @@
                               << "sec\n";
                 }
                 // run compiled C++ program if requested.
-<<<<<<< HEAD
-                if (!Global::config().has("dl-program")) {
+                if (!Global::config().has("dl-program") && !Global::config().has("swig")) {
                     executeBinary(baseFilename);
-=======
-                if (!Global::config().has("dl-program") && !Global::config().has("swig")) {
-                    executeBinary(baseFilename
-#ifdef USE_MPI
-                            ,
-                            ((int)astTranslationUnit->getAnalysis<SCCGraph>()->getNumberOfSCCs()) + 1
-#endif
-                    );
->>>>>>> aea32fa8
                 }
             }
         } catch (std::exception& e) {
