/*
 * Souffle - A Datalog Compiler
 * Copyright (c) 2013, 2015, Oracle and/or its affiliates. All rights reserved
 * Licensed under the Universal Permissive License v 1.0 as shown at:
 * - https://opensource.org/licenses/UPL
 * - <souffle root>/licenses/SOUFFLE-UPL.txt
 */

/************************************************************************
 *
 * @file main.cpp
 *
 * Main driver for Souffle
 *
 ***********************************************************************/

#include "AstComponentChecker.h"
#include "AstPragma.h"
#include "AstSemanticChecker.h"
#include "AstTransforms.h"
#include "AstTranslationUnit.h"
#include "AstTranslator.h"
#include "ComponentModel.h"
#include "DebugReport.h"
#include "ErrorReport.h"
#include "Explain.h"
#include "Global.h"
#include "Interpreter.h"
#include "InterpreterInterface.h"
#include "LVM.h"
#include "ParserDriver.h"
#include "RAMI.h"
#include "RamProgram.h"
#include "RamTransformer.h"
#include "RamTransforms.h"
#include "RamTranslationUnit.h"
#include "SymbolTable.h"
#include "Synthesiser.h"
#include "Util.h"
#include "config.h"
#include "profile/Tui.h"

#ifdef USE_MPI
#include "Mpi.h"
#include "PrecedenceGraph.h"
#endif

#include <cassert>
#include <chrono>
#include <cstdio>
#include <cstdlib>
#include <fstream>
#include <iostream>
#include <memory>
#include <set>
#include <stdexcept>
#include <string>
#include <thread>
#include <utility>
#include <vector>

namespace souffle {

/**
 * Executes a binary file.
 */
void executeBinary(const std::string& binaryFilename
#ifdef USE_MPI
        ,
        const int numberOfProcesses
#endif
) {
    assert(!binaryFilename.empty() && "binary filename cannot be blank");

    // check whether the executable exists
    if (!isExecutable(binaryFilename)) {
        throw std::invalid_argument("Generated executable <" + binaryFilename + "> could not be found");
    }

    // run the executable
    int exitCode;
#ifdef USE_MPI
    if (Global::config().get("engine") == "mpi") {
        std::stringstream ss;
        ss << "mpiexec";
        if (Global::config().has("hostfile")) {
            ss << " --hostfile " << Global::config().get("hostfile");
        }
        ss << " -n " << std::to_string(numberOfProcesses);
        ss << " " << binaryFilename;
        exitCode = system(ss.str().c_str());
    } else
#endif
    {
        exitCode = system(binaryFilename.c_str());
    }

    if (Global::config().get("dl-program").empty()) {
        remove(binaryFilename.c_str());
        remove((binaryFilename + ".cpp").c_str());
    }

    // exit with same code as executable
    if (exitCode != 0) {
        exit(exitCode);
    }
}

/**
 * Compiles the given source file to a binary file.
 */
void compileToBinary(std::string compileCmd, const std::string& sourceFilename) {
    // add source code
    compileCmd += sourceFilename;

    // run executable
    if (system(compileCmd.c_str()) != 0) {
        throw std::invalid_argument("failed to compile C++ source <" + sourceFilename + ">");
    }
}

int main(int argc, char** argv) {
    /* Time taking for overall runtime */
    auto souffle_start = std::chrono::high_resolution_clock::now();

#ifdef USE_MPI
    mpi::init(argc, argv);
    if (mpi::commRank() != 0) {
        throw std::runtime_error("Error: Souffle can only be run with one MPI process.");
    }
#endif

    /* have all to do with command line arguments in its own scope, as these are accessible through the global
     * configuration only */
    try {
        std::stringstream header;
        header << "============================================================================" << std::endl;
        header << "souffle -- A datalog engine." << std::endl;
        header << "Usage: souffle [OPTION] FILE." << std::endl;
        header << "----------------------------------------------------------------------------" << std::endl;
        header << "Options:" << std::endl;

        std::stringstream footer;
        footer << "----------------------------------------------------------------------------" << std::endl;
        footer << "Version: " << PACKAGE_VERSION << "" << std::endl;
        footer << "----------------------------------------------------------------------------" << std::endl;
        footer << "Copyright (c) 2016-18 The Souffle Developers." << std::endl;
        footer << "Copyright (c) 2013-16 Oracle and/or its affiliates." << std::endl;
        footer << "All rights reserved." << std::endl;
        footer << "============================================================================" << std::endl;

        // command line options, the environment will be filled with the arguments passed to them, or
        // the empty string if they take none
        // main option, the datalog program itself, has an empty key
        std::vector<MainOption> options{{"", 0, "", "", false, ""},
                {"fact-dir", 'F', "DIR", ".", false, "Specify directory for fact files."},
                {"include-dir", 'I', "DIR", ".", true, "Specify directory for include files."},
                {"output-dir", 'D', "DIR", ".", false,
                        "Specify directory for output files (if <DIR> is -, stdout is used)."},
                {"jobs", 'j', "N", "1", false,
                        "Run interpreter/compiler in parallel using N threads, N=auto for system "
                        "default."},
                {"compile", 'c', "", "", false,
                        "Generate C++ source code, compile to a binary executable, then run this "
                        "executable."},
                {"generate", 'g', "FILE", "", false,
                        "Generate C++ source code for the given Datalog program and write it to "
                        "<FILE>."},
                {"no-warn", 'w', "", "", false, "Disable warnings."},
                {"magic-transform", 'm', "RELATIONS", "", false,
                        "Enable magic set transformation changes on the given relations, use '*' "
                        "for all."},
                {"macro", 'M', "MACROS", "", false, "Set macro definitions for the pre-processor"},
                {"disable-transformers", 'z', "TRANSFORMERS", "", false,
                        "Disable the given AST transformers."},
                {"dl-program", 'o', "FILE", "", false,
                        "Generate C++ source code, written to <FILE>, and compile this to a "
                        "binary executable (without executing it)."},
                {"live-profile", 'l', "", "", false, "Enable live profiling."},
                {"profile", 'p', "FILE", "", false, "Enable profiling, and write profile data to <FILE>."},
                {"profile-use", 'u', "FILE", "", false,
                        "Use profile log-file <FILE> for profile-guided optimization."},
                {"debug-report", 'r', "FILE", "", false, "Write HTML debug report to <FILE>."},
                {"pragma", 'P', "OPTIONS", "", false, "Set pragma options."},
<<<<<<< HEAD
#ifdef USE_PROVENANCE
                {"provenance", 't', "[ none | explain | explore ]", "", false,
                        "Enable provenance instrumentation and interaction."},
                {"provenance-silent", '\4', "", "", false,
                        "Silence the provenance interface, useful for scripting."},
=======
                {"provenance", 't',
                        "[ none | explain "
#ifdef USE_NCURSES
                        "| explore"
>>>>>>> 81048589
#endif
                        "]",
                        "", false, "Enable provenance instrumentation and interaction."},
                {"engine", 'e', "[ file | mpi ]", "", false,
                        "Specify communication engine for distributed execution."},
                {"interpreter", '\1', "[ RAMI | LVM ]", "", false, "Switch interpreter implementation."},
                {"hostfile", '\2', "FILE", "", false,
                        "Specify --hostfile option for call to mpiexec when using mpi as "
                        "execution engine."},
                {"verbose", 'v', "", "", false, "Verbose output."},
                {"version", '\3', "", "", false, "Version."},
                {"help", 'h', "", "", false, "Display this help message."}};
        Global::config().processArgs(argc, argv, header.str(), footer.str(), options);

        // ------ command line arguments -------------

        /* for the version option, if given print the version text then exit */
        if (Global::config().has("version")) {
            std::cout << "Souffle: " << PACKAGE_VERSION << "" << std::endl;
            std::cout << "Copyright (c) 2016-18 The Souffle Developers." << std::endl;
            std::cout << "Copyright (c) 2013-16 Oracle and/or its affiliates." << std::endl;
            return 0;
        }
        Global::config().set("version", PACKAGE_VERSION);

        /* for the help option, if given simply print the help text then exit */
        if (!Global::config().has("") || Global::config().has("help")) {
            std::cout << Global::config().help();
            return 0;
        }

        /* check that datalog program exists */
        if (!existFile(Global::config().get(""))) {
            throw std::runtime_error("cannot open file " + std::string(Global::config().get("")));
        }

        /* for the jobs option, to determine the number of threads used */
        if (Global::config().has("jobs")) {
#ifdef _OPENMP
            if (isNumber(Global::config().get("jobs").c_str())) {
                if (std::stoi(Global::config().get("jobs")) < 1) {
                    throw std::runtime_error(
                            "Number of jobs in the -j/--jobs options must be greater than zero!");
                }
            } else {
                if (!Global::config().has("jobs", "auto")) {
                    throw std::runtime_error(
                            "Wrong parameter " + Global::config().get("jobs") + " for option -j/--jobs!");
                }
                Global::config().set("jobs", "0");
            }
#else
            // Check that -j option has not been changed from the default
            if (Global::config().get("jobs") != "1") {
                std::cerr << "\nWarning: OpenMP is not enabled\n";
            }
#endif
        } else {
            throw std::runtime_error(
                    "Wrong parameter " + Global::config().get("jobs") + " for option -j/--jobs!");
        }

        /* if an output directory is given, check it exists */
        if (Global::config().has("output-dir") && !Global::config().has("output-dir", "-") &&
                !existDir(Global::config().get("output-dir")) &&
                !(Global::config().has("generate") ||
                        (Global::config().has("dl-program") && !Global::config().has("compile")))) {
            throw std::runtime_error(
                    "output directory " + Global::config().get("output-dir") + " does not exists");
        }

        /* collect all input directories for the c pre-processor */
        if (Global::config().has("include-dir")) {
            std::string currentInclude = "";
            std::string allIncludes = "";
            for (const char& ch : Global::config().get("include-dir")) {
                if (ch == ' ') {
                    if (!existDir(currentInclude)) {
                        throw std::runtime_error("include directory " + currentInclude + " does not exists");
                    } else {
                        allIncludes += " -I";
                        allIncludes += currentInclude;
                        currentInclude = "";
                    }
                } else {
                    currentInclude += ch;
                }
            }
            allIncludes += " -I" + currentInclude;
            Global::config().set("include-dir", allIncludes);
        }

        /* collect all macro definitions for the pre-processor */
        if (Global::config().has("macro")) {
            std::string currentMacro = "";
            std::string allMacros = "";
            for (const char& ch : Global::config().get("macro")) {
                if (ch == ' ') {
                    allMacros += " -D";
                    allMacros += currentMacro;
                    currentMacro = "";
                } else {
                    currentMacro += ch;
                }
            }
            allMacros += " -D" + currentMacro;
            Global::config().set("macro", allMacros);
        }

        /* turn on compilation of executables */
        if (Global::config().has("dl-program")) {
            Global::config().set("compile");
        }

        /* disable provenance with engine option */
        if (Global::config().has("provenance")) {
            if (Global::config().has("engine")) {
                throw std::runtime_error("provenance cannot be enabled with distributed execution.");
            }
        }

        /* ensure that souffle has been compiled with support for the execution engine, if specified */
        if (Global::config().has("engine")) {
            if (!(Global::config().has("compile") || Global::config().has("dl-program") ||
                        Global::config().has("generate"))) {
                throw std::invalid_argument("Error: Use of engine option not yet available for interpreter.");
            }
            const auto& engine = Global::config().get("engine");
            if (engine != "file" && engine != "mpi") {
                throw std::invalid_argument("Error: Use of engine '" + engine + "' is not supported.");
            }
#ifndef USE_MPI
            if (engine == "mpi") {
                throw std::invalid_argument("Error: Use of engine '" + engine +
                                            "' requires configure option '--enable-" + engine + "'.");
            }
            if (Global::config().has("hostfile")) {
                throw std::invalid_argument(
                        "Error: Use of hostfile option requires configure option '--enable-" + engine + "'.");
            }
#else
            if (engine != "mpi" && Global::config().has("hostfile")) {
                throw std::invalid_argument(
                        "Error: Use of hostfile option requires execution engine '" + engine + "'.");
            }
#endif
        }

        if (Global::config().has("live-profile") && !Global::config().has("profile")) {
            Global::config().set("profile");
        }
    } catch (std::exception& e) {
        std::cerr << e.what() << std::endl;
        exit(1);
    }

    // ------ start souffle -------------

    std::string souffleExecutable = which(argv[0]);

    if (souffleExecutable.empty()) {
        throw std::runtime_error("failed to determine souffle executable path");
    }

    /* Create the pipe to establish a communication between cpp and souffle */
    std::string cmd = ::which("mcpp");

    if (!isExecutable(cmd)) {
        throw std::runtime_error("failed to locate mcpp pre-processor");
    }

    cmd += " -e utf8 -W0 " + Global::config().get("include-dir");
    if (Global::config().has("macro")) {
        cmd += " " + Global::config().get("macro");
    }
    cmd += " " + Global::config().get("");
    FILE* in = popen(cmd.c_str(), "r");

    /* Time taking for parsing */
    auto parser_start = std::chrono::high_resolution_clock::now();

    // ------- parse program -------------

    // parse file
    SymbolTable symTab;
    ErrorReport errReport(Global::config().has("no-warn"));
    DebugReport debugReport;
    std::unique_ptr<AstTranslationUnit> astTranslationUnit =
            ParserDriver::parseTranslationUnit("<stdin>", in, symTab, errReport, debugReport);

    // close input pipe
    int preprocessor_status = pclose(in);
    if (preprocessor_status == -1) {
        perror(nullptr);
        throw std::runtime_error("failed to close pre-processor pipe");
    }

    /* Report run-time of the parser if verbose flag is set */
    if (Global::config().has("verbose")) {
        auto parser_end = std::chrono::high_resolution_clock::now();
        std::cout << "Parse Time: " << std::chrono::duration<double>(parser_end - parser_start).count()
                  << "sec\n";
    }

    // ------- check for parse errors -------------
    if (astTranslationUnit->getErrorReport().getNumErrors() != 0) {
        std::cerr << astTranslationUnit->getErrorReport();
        std::cerr << std::to_string(astTranslationUnit->getErrorReport().getNumErrors()) +
                             " errors generated, evaluation aborted"
                  << std::endl;
        exit(1);
    }

    // ------- rewriting / optimizations -------------

    /* set up additional global options based on pragma declaratives */
    (std::make_unique<AstPragmaChecker>())->apply(*astTranslationUnit);

    /* construct the transformation pipeline */

    // Magic-Set pipeline
    auto magicPipeline = std::make_unique<ConditionalTransformer>(Global::config().has("magic-transform"),
            std::make_unique<PipelineTransformer>(std::make_unique<NormaliseConstraintsTransformer>(),
                    std::make_unique<MagicSetTransformer>(), std::make_unique<ResolveAliasesTransformer>(),
                    std::make_unique<RemoveRelationCopiesTransformer>(),
                    std::make_unique<RemoveEmptyRelationsTransformer>(),
                    std::make_unique<RemoveRedundantRelationsTransformer>()));

    // Equivalence pipeline
    auto equivalencePipeline =
            std::make_unique<PipelineTransformer>(std::make_unique<MinimiseProgramTransformer>(),
                    std::make_unique<RemoveRelationCopiesTransformer>(),
                    std::make_unique<RemoveEmptyRelationsTransformer>(),
                    std::make_unique<RemoveRedundantRelationsTransformer>());

    // Provenance pipeline
    auto provenancePipeline = std::make_unique<PipelineTransformer>(std::make_unique<ConditionalTransformer>(
            Global::config().has("provenance"), std::make_unique<ProvenanceTransformer>()));

    // Main pipeline
    auto pipeline = std::make_unique<PipelineTransformer>(std::make_unique<AstComponentChecker>(),
            std::make_unique<ComponentInstantiationTransformer>(),
            std::make_unique<UniqueAggregationVariablesTransformer>(), std::make_unique<AstSemanticChecker>(),
            std::make_unique<RemoveTypecastsTransformer>(),
            std::make_unique<RemoveBooleanConstraintsTransformer>(),
            std::make_unique<ResolveAliasesTransformer>(), std::make_unique<MinimiseProgramTransformer>(),
            std::make_unique<InlineRelationsTransformer>(), std::make_unique<ResolveAliasesTransformer>(),
            std::make_unique<RemoveRedundantRelationsTransformer>(),
            std::make_unique<RemoveRelationCopiesTransformer>(),
            std::make_unique<RemoveEmptyRelationsTransformer>(),
            std::make_unique<ReplaceSingletonVariablesTransformer>(),
            std::make_unique<FixpointTransformer>(
                    std::make_unique<PipelineTransformer>(std::make_unique<ReduceExistentialsTransformer>(),
                            std::make_unique<RemoveRedundantRelationsTransformer>())),
            std::make_unique<RemoveRelationCopiesTransformer>(),
            std::make_unique<PartitionBodyLiteralsTransformer>(),
            std::make_unique<MinimiseProgramTransformer>(),
            std::make_unique<RemoveRelationCopiesTransformer>(),
            std::make_unique<ReorderLiteralsTransformer>(),
            std::make_unique<MaterializeAggregationQueriesTransformer>(),
            std::make_unique<RemoveEmptyRelationsTransformer>(),
            std::make_unique<ReorderLiteralsTransformer>(), std::move(magicPipeline),
            std::make_unique<AstExecutionPlanChecker>(), std::move(provenancePipeline));

    // Disable unwanted transformations
    if (Global::config().has("disable-transformers")) {
        std::vector<std::string> givenTransformers =
                splitString(Global::config().get("disable-transformers"), ',');
        pipeline->disableTransformers(
                std::set<std::string>(givenTransformers.begin(), givenTransformers.end()));
    }

    // Set up the debug report if necessary
    if (!Global::config().get("debug-report").empty()) {
        auto parser_end = std::chrono::high_resolution_clock::now();
        std::string runtimeStr =
                "(" + std::to_string(std::chrono::duration<double>(parser_end - parser_start).count()) + "s)";
        DebugReporter::generateDebugReport(*astTranslationUnit, "Parsing", "After Parsing " + runtimeStr);

        pipeline->setDebugReport();
    }

    // Toggle pipeline verbosity
    pipeline->setVerbosity(Global::config().has("verbose"));

    // Apply all the transformations
    pipeline->apply(*astTranslationUnit);

    // ------- execution -------------

    /* translate AST to RAM */
    std::unique_ptr<RamTranslationUnit> ramTranslationUnit =
            AstTranslator().translateUnit(*astTranslationUnit);

    std::vector<std::unique_ptr<RamTransformer>> ramTransforms;
    ramTransforms.push_back(std::make_unique<ExpandFilterTransformer>());
    ramTransforms.push_back(std::make_unique<HoistConditionsTransformer>());
    ramTransforms.push_back(std::make_unique<MakeIndexTransformer>());
    ramTransforms.push_back(std::make_unique<IfConversionTransformer>());
    ramTransforms.push_back(std::make_unique<ChoiceConversionTransformer>());

    for (const auto& transform : ramTransforms) {
        /* If the ram transform changed the program, show this */
        if (transform->apply(*ramTranslationUnit)) {
            std::stringstream ramProgStr;
            ramProgStr << *ramTranslationUnit->getProgram();
            ramTranslationUnit->getDebugReport().addSection(DebugReporter::getCodeSection(
                    transform->getName(), "RAM Program after " + transform->getName(), ramProgStr.str()));

        } else {
            ramTranslationUnit->getDebugReport().addSection(DebugReportSection(
                    transform->getName(), "After " + transform->getName() + " " + " (unchanged)", {}, ""));
        }
        /* Abort evaluation of the program if errors were encountered */
        if (ramTranslationUnit->getErrorReport().getNumErrors() != 0) {
            std::cerr << ramTranslationUnit->getErrorReport();
            std::cerr << std::to_string(ramTranslationUnit->getErrorReport().getNumErrors()) +
                                 " errors generated, evaluation aborted"
                      << std::endl;
            exit(1);
        }
    }
    if (ramTranslationUnit->getErrorReport().getNumIssues() != 0) {
        std::cerr << ramTranslationUnit->getErrorReport();
    }

    if (!ramTranslationUnit->getProgram()->getMain()) {
        return 0;
    };

    if (!Global::config().has("compile") && !Global::config().has("dl-program") &&
            !Global::config().has("generate")) {
        // ------- interpreter -------------

        // configure interpreter
        std::unique_ptr<Interpreter> interpreter;
        if (!Global::config().has("interpreter")) {
            interpreter = std::make_unique<LVM>(*ramTranslationUnit);
        } else {
            if (Global::config().get("interpreter") == "RAMI") {
                interpreter = std::make_unique<RAMI>(*ramTranslationUnit);
            } else {
                interpreter = std::make_unique<LVM>(*ramTranslationUnit);
            }
        }

        std::thread profiler;
        // Start up profiler if needed
        if (Global::config().has("live-profile") && !Global::config().has("compile")) {
            profiler = std::thread([]() { profile::Tui().runProf(); });
        }
        // execute translation unit
        interpreter->executeMain();

        // If the profiler was started, join back here once it exits.
        if (profiler.joinable()) {
            profiler.join();
        }

        // only run explain interface if interpreted
        if (Global::config().has("provenance")) {
            // construct SouffleProgram from env
            InterpreterProgInterface interface(*interpreter);
            if (Global::config().get("provenance") == "explain") {
<<<<<<< HEAD
                explain(interface, true, false, Global::config().has("provenance-silent"));
            } else if (Global::config().get("provenance") == "explore") {
                explain(interface, true, true, Global::config().has("provenance-silent"));
=======
                explain(interface, false);
            } else if (Global::config().get("provenance") == "explore") {
                explain(interface, true);
>>>>>>> 81048589
            }
        }

    } else {
        // ------- compiler -------------

        std::string compileCmd = ::findTool("souffle-compile", souffleExecutable, ".");
        /* Fail if a souffle-compile executable is not found */
        if (!isExecutable(compileCmd)) {
            throw std::runtime_error("failed to locate souffle-compile");
        }
        compileCmd += " ";

        std::unique_ptr<Synthesiser> synthesiser = std::make_unique<Synthesiser>(*ramTranslationUnit);

        try {
            // Find the base filename for code generation and execution
            std::string baseFilename;
            if (Global::config().has("dl-program")) {
                baseFilename = Global::config().get("dl-program");
            } else if (Global::config().has("generate")) {
                baseFilename = Global::config().get("generate");
                // trim .cpp extension if it exists
                if (baseFilename.size() >= 4 && baseFilename.substr(baseFilename.size() - 4) == ".cpp") {
                    baseFilename = baseFilename.substr(0, baseFilename.size() - 4);
                }
            } else {
                baseFilename = tempFile();
            }
            if (baseName(baseFilename) == "/" || baseName(baseFilename) == ".") {
                baseFilename = tempFile();
            }

            std::string baseIdentifier = identifier(simpleName(baseFilename));
            std::string sourceFilename = baseFilename + ".cpp";

            bool withSharedLibrary;
            std::ofstream os(sourceFilename);
            synthesiser->generateCode(os, baseIdentifier, withSharedLibrary);
            os.close();

            if (withSharedLibrary) {
                compileCmd += "-s ";
            }

            if (Global::config().has("compile")) {
                auto start = std::chrono::high_resolution_clock::now();
                compileToBinary(compileCmd, sourceFilename);
                /* Report overall run-time in verbose mode */
                if (Global::config().has("verbose")) {
                    auto end = std::chrono::high_resolution_clock::now();
                    std::cout << "Compilation Time: " << std::chrono::duration<double>(end - start).count()
                              << "sec\n";
                }
                // run compiled C++ program if requested.
                if (!Global::config().has("dl-program")) {
                    executeBinary(baseFilename
#ifdef USE_MPI
                            ,
                            ((int)astTranslationUnit->getAnalysis<SCCGraph>()->getNumberOfSCCs()) + 1
#endif
                    );
                }
            }
        } catch (std::exception& e) {
            std::cerr << e.what() << std::endl;
            std::exit(1);
        }
    }

// finalize mpi, this is necessary for the symbol table
#ifdef USE_MPI
    mpi::finalize();
#endif

    /* Report overall run-time in verbose mode */
    if (Global::config().has("verbose")) {
        auto souffle_end = std::chrono::high_resolution_clock::now();
        std::cout << "Total Time: " << std::chrono::duration<double>(souffle_end - souffle_start).count()
                  << "sec\n";
    }

    return 0;
}

}  // end of namespace souffle

int main(int argc, char** argv) {
    return souffle::main(argc, argv);
}<|MERGE_RESOLUTION|>--- conflicted
+++ resolved
@@ -182,18 +182,10 @@
                         "Use profile log-file <FILE> for profile-guided optimization."},
                 {"debug-report", 'r', "FILE", "", false, "Write HTML debug report to <FILE>."},
                 {"pragma", 'P', "OPTIONS", "", false, "Set pragma options."},
-<<<<<<< HEAD
-#ifdef USE_PROVENANCE
-                {"provenance", 't', "[ none | explain | explore ]", "", false,
-                        "Enable provenance instrumentation and interaction."},
-                {"provenance-silent", '\4', "", "", false,
-                        "Silence the provenance interface, useful for scripting."},
-=======
                 {"provenance", 't',
                         "[ none | explain "
 #ifdef USE_NCURSES
                         "| explore"
->>>>>>> 81048589
 #endif
                         "]",
                         "", false, "Enable provenance instrumentation and interaction."},
@@ -558,15 +550,9 @@
             // construct SouffleProgram from env
             InterpreterProgInterface interface(*interpreter);
             if (Global::config().get("provenance") == "explain") {
-<<<<<<< HEAD
-                explain(interface, true, false, Global::config().has("provenance-silent"));
-            } else if (Global::config().get("provenance") == "explore") {
-                explain(interface, true, true, Global::config().has("provenance-silent"));
-=======
                 explain(interface, false);
             } else if (Global::config().get("provenance") == "explore") {
                 explain(interface, true);
->>>>>>> 81048589
             }
         }
 
