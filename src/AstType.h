--- conflicted
+++ resolved
@@ -32,6 +32,9 @@
  * name identifiers are hierarchically qualified names, e.g.
  *
  *          problem.graph.edge
+ * 
+ * TODO (b-scholz): merge with AstNameIdentifier??
+ *                  put it into own header file
  *
  */
 class AstTypeIdentifier {
@@ -119,21 +122,20 @@
  */
 class AstType : public AstNode {
 public:
-    /** Creates a new type */
     AstType(AstTypeIdentifier name = {""}) : name(std::move(name)) {}
 
-    /** Obtains the name of this type */
+    /** get type name */
     const AstTypeIdentifier& getName() const {
         return name;
     }
 
-    /** Updates the name of this type */
+    /** set type name */
     void setName(const AstTypeIdentifier& name) {
         this->name = name;
     }
 
 private: 
-    /** In the AST each type has to have a name forming a unique identifier */
+    /** type name */ 
     AstTypeIdentifier name;
 };
 
@@ -147,8 +149,9 @@
     /** Creates a new primitive type */
     AstPrimitiveType(const AstTypeIdentifier& name, RamTypeAttribute type) : AstType(name), type(type) {}
 
+    /** Prints a summary of this type to the given stream */
     void print(std::ostream& os) const override {
-        os << ".type " << getName() << (num ? "= number" : "");
+        os << ".type " << getName() << (type == RamTypeAttribute::Signed ? "= number" : "");
     }
 
     /** Tests whether this type is a numeric type */
@@ -161,21 +164,11 @@
         return type == RamTypeAttribute::Symbol;
     }
 
-<<<<<<< HEAD
-=======
-    /** Prints a summary of this type to the given stream */
-    void print(std::ostream& os) const override {
-        os << ".type " << getName() << (type == RamTypeAttribute::Signed ? "= number" : "");
-    }
-
-    /** Creates a clone of this AST sub-structure */
->>>>>>> c92e5ce1
     AstPrimitiveType* clone() const override {
         auto res = new AstPrimitiveType(getName(), type);
         res->setSrcLoc(getSrcLoc());
         return res;
     }
-
 protected:
     bool equal(const AstNode& node) const override {
         assert(nullptr != dynamic_cast<const AstPrimitiveType*>(&node));
@@ -183,13 +176,9 @@
         return getName() == other.getName() && type == other.type;
     }
 
-<<<<<<< HEAD
-    /** Indicates whether it is a number (true) or a symbol (false) */
-    bool num;
-=======
-private:
+private:
+    /** type attribute */ 
     RamTypeAttribute type;
->>>>>>> c92e5ce1
 };
 
 /**
@@ -199,9 +188,6 @@
  */
 class AstUnionType : public AstType {
 public:
-    /** Creates a new union type */
-    AstUnionType() = default;
-
     void print(std::ostream& os) const override {
         os << ".type " << getName() << " = " << join(types, " | ");
     }
@@ -250,7 +236,7 @@
  */
 class AstRecordType : public AstType {
 public:
-    /** The type utilized to model a field */
+    /** record field */
     struct Field {
         std::string name;        // < the field name
         AstTypeIdentifier type;  // < the field type
@@ -274,15 +260,12 @@
         os << "]";
     }
 
-    /** Creates a new record type */
-    AstRecordType() = default;
-
-    /** Adds a new field to this record type */
+    /** add field to record type */
     void add(const std::string& name, const AstTypeIdentifier& type) {
         fields.push_back(Field({name, type}));
     }
 
-    /** Obtains the list of field constituting this record type */
+    /** get fields of record */ 
     const std::vector<Field>& getFields() const {
         return fields;
     }
@@ -309,7 +292,7 @@
     }
 
 private:
-    /** The list of fields constituting this record type */
+    /** record fields */
     std::vector<Field> fields;
 };
 
